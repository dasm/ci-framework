--- conflicted
+++ resolved
@@ -15,11 +15,7 @@
 make local_env_create LOCAL_ENV_OPTS="-K -e cifmw_local_env_vm_graphics=spice"
 ```
 
-<<<<<<< HEAD
 In case you do not need graphics at all `-e cifmw_local_env_vm_graphics=none` - it will instruct virsh to start the VM
-without any graphics. This will NOT prevent `virsh -c qemu:///system console` accesses.
-=======
-The important part here is the `-e cifmw_local_env_vm_graphics=none` - it will instruct virsh to start the VM
 without any graphics. This will NOT prevent `virsh -c qemu:///system console` accesses.
 
 ### Debug control plane deployment failures
@@ -62,5 +58,4 @@
 
 ```Bash
 oc logs -n openstack -l component=cinder-api
-```
->>>>>>> a43c3f35
+```